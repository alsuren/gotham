--- conflicted
+++ resolved
@@ -8,25 +8,14 @@
 use gotham::router::builder::*;
 use gotham::router::Router;
 use gotham::state::State;
-<<<<<<< HEAD
-use hyper::{Response, StatusCode};
-
-// Define a custom header -- just a &'static str
-const GothamHeader = "X-Gotham";
-=======
 use hyper::{Body, Response, StatusCode};
->>>>>>> e0b29301
 
 /// Create a `Handler` that adds a custom header.
 pub fn handler(state: State) -> (State, Response<Body>) {
     let mut res = create_response(&state, StatusCode::OK, None);
     {
         let headers = res.headers_mut();
-<<<<<<< HEAD
-        headers.set(GothamHeader,"Hello World!".to_owned());
-=======
         headers.insert("x-gotham", "Hello world!".parse().unwrap());
->>>>>>> e0b29301
     };
 
     (state, res)
@@ -60,15 +49,7 @@
             .perform()
             .unwrap();
 
-<<<<<<< HEAD
-        assert_eq!(response.status(), StatusCode::Ok);
-        assert_eq!(
-            response.headers().get(GothamHeader).unwrap(),
-            &GothamHeader("Hello World!".to_string())
-        );
-=======
         assert_eq!(response.status(), StatusCode::OK);
         assert_eq!(response.headers().get("x-gotham").unwrap(), "Hello World!");
->>>>>>> e0b29301
     }
 }